--- conflicted
+++ resolved
@@ -15,19 +15,14 @@
   Radio, 
   Smartphone, 
   User,
-  AlertTriangle,
-  Monitor
+  AlertTriangle
 } from 'lucide-react'
 import { generateSecretKey, getPublicKey, nip19 } from 'nostr-tools'
 import { bytesToHex } from '@noble/hashes/utils'
-import QRCode from 'qrcode'
+import { QRCodeSVG } from 'qrcode.react'
 import { Logo } from './logo'
 import InfoModal from './info-modal'
-<<<<<<< HEAD
-import RemoteSignerLogin from './auth/RemoteSignerLogin'
-=======
 import NDK, { NDKNip46Signer, NDKPrivateKeySigner } from '@nostr-dev-kit/ndk'
->>>>>>> 21cef625
 
 interface LoginPageHorizontalProps {
   onLoginSuccess: (data: any) => void
@@ -49,12 +44,15 @@
   const [hasConfirmedSave, setHasConfirmedSave] = useState(false)
   const [connectionState, setConnectionState] = useState<'idle' | 'connecting' | 'success' | 'error'>('idle')
   const [error, setError] = useState('')
+  const [bunkerUrl, setBunkerUrl] = useState('')
+  const [connectUri, setConnectUri] = useState('')
   const [nsecInput, setNsecInput] = useState('')
   const [showNsec, setShowNsec] = useState(false)
+  const [remoteSignerMode, setRemoteSignerMode] = useState<'client' | 'signer'>('client')
   
   // Mobile detection for mobile-specific fixes
   const [isMobile, setIsMobile] = useState(false)
-
+  
   // Mobile connection timeout management
   const [connectionTimeoutRef, setConnectionTimeoutRef] = useState<NodeJS.Timeout | null>(null)
   
@@ -101,40 +99,19 @@
     if (prevIndex >= 0) {
       console.log('[Login] 🔄 Going back from step:', currentStep, 'to step:', steps[prevIndex])
       
-      // TERMINATE ALL ACTIVE CONNECTIONS when going back from connect step
+      // Only terminate connections if going back from connect step
       if (currentStep === 'connect') {
-        console.log('[Login] 🔄 Terminating all active connections from connect step')
+        console.log('[Login] 🔄 Terminating connections from connect step')
         terminateAllConnections(false) // Don't clear signer, just reset connection state
-        
-        // Also clear any remote signer connections
-        try {
-          import('@/lib/auth/unified-remote-signer').then(({ disconnect }) => {
-            disconnect()
-            console.log('[Login] 🛑 Cleared remote signer connections')
-          }).catch(error => {
-            console.log('[Login] ⚠️ Could not clear remote signer:', error)
-          })
-        } catch (error) {
-          console.log('[Login] ⚠️ Could not clear remote signer:', error)
-        }
       }
       
       setCurrentStep(steps[prevIndex] as any)
       
-      // Reset state based on the step we're going back to
+      // Only reset to first page state if going back to choose step
       if (steps[prevIndex] === 'choose') {
         console.log('[Login] 🔄 Resetting to first page state')
         setSelectedPath(null)
         setSelectedMethod(null)
-        // Clear all connection states when going back to choose
-        setConnectionState('idle')
-        setError('')
-      } else if (steps[prevIndex] === 'method') {
-        console.log('[Login] 🔄 Resetting to method selection state')
-        setSelectedMethod(null)
-        // Clear connection states but keep selectedPath
-        setConnectionState('idle')
-        setError('')
       }
       
       // Force UI update to ensure state changes are reflected
@@ -282,17 +259,13 @@
     // NEVER clear the signer if we're on the 'choose' step (component unmounting after successful login)
     if (clearSigner && currentStep !== 'choose') {
       try {
-        // Clear unified remote signer session if needed
-        import('@/lib/auth/unified-remote-signer').then(({ disconnect }) => {
-          disconnect()
-          console.log('[Login] 🛑 Cleared unified remote signer')
-        }).catch(error => {
-          console.log('[Login] ⚠️ Could not clear remote signer:', error)
-        })
+        const { clearActiveSigner } = require('@/lib/signer-connector')
+        clearActiveSigner()
+        console.log('[Login] 🛑 Cleared active signer')
       } catch (error) {
-        console.log('[Login] ⚠️ Could not clear remote signer:', error)
+        console.log('[Login] ⚠️ Could not clear active signer:', error)
       }
-      } else {
+    } else {
       console.log('[Login] 🛑 Preserving active signer (user is logged in or component unmounting)')
     }
     
@@ -326,35 +299,43 @@
     }
   }, [currentStep, connectionState])
 
-  // Note: Auto-generation removed - user must explicitly choose connection method
-  // This prevents automatic connection attempts when user hasn't chosen their preferred method
-
-  const handleRemoteSignerSuccess = async (pubkey: string) => {
+  const handleRemoteSignerClick = () => {
+    console.log('[Login] 🚀 handleRemoteSignerClick started')
+    
     try {
-      console.log('[Login] ✅ Remote signer connected successfully:', pubkey)
-      
-      // Initialize the signer manager with remote signer
-      const { initializeRemoteSigner } = await import('@/lib/signer-manager')
-      await initializeRemoteSigner()
-      
-      // Set up user session
-      const authData = {
-        pubkey,
-        authMethod: 'remote' as const,
-        sessionData: null, // Will be managed by unified remote signer
-        bunkerUri: '',
-        clientSecretKey: '',
-        bunkerPubkey: '',
-        relays: []
+      // Terminate any active connections before switching methods
+      console.log('[Login] 🛑 Terminating connections...')
+      terminateAllConnections()
+      console.log('[Login] ✅ Connections terminated')
+      
+      console.log('[Login] 🔄 Setting selected method to remote...')
+      setSelectedMethod('remote')
+      console.log('[Login] ✅ Selected method set to remote')
+      
+      // Mobile-specific: Auto-show QR code by default
+      if (isMobile) {
+        console.log('[Login] 📱 Mobile detected - setting QR code mode')
+        setRemoteSignerMode('client')
+        console.log('[Login] 📱 Mobile QR code mode set')
       }
       
-      await onLoginSuccess(authData)
-
-<<<<<<< HEAD
+      console.log('[Login] 🔄 Forcing UI update...')
+      forceUIUpdate()
+      console.log('[Login] ✅ UI update forced')
+      
+      console.log('[Login] ➡️ Going to next step...')
+      goNext()
+      console.log('[Login] ✅ Moved to next step')
+      
     } catch (error) {
-      console.error('[Login] ❌ Failed to complete remote signer login:', error)
-      setError('Login failed. Please try again.')
-=======
+      console.error('[Login] ❌ Error in handleRemoteSignerClick:', error)
+    }
+  }
+
+
+  const handleBunkerConnect = async () => {
+    if (remoteSignerMode === 'signer' && !bunkerUrl) return
+
     console.log('[Login] 🔄 Starting bunker connect...')
     resetConnectionStates() // Reset any previous state first
     setConnectionState('connecting')
@@ -487,8 +468,31 @@
 
     } catch (error: any) {
       console.error('[Login] Connection failed:', error)
->>>>>>> 21cef625
       setConnectionState('error')
+      
+      let errorMsg = 'Failed to connect to remote signer'
+        if (error.message.includes('timeout')) {
+        // Mobile-specific timeout message
+        if (isMobile) {
+          errorMsg = 'Connection timeout. On mobile, try:\n\n1. Make sure your signing app is open\n2. Try the bunker:// URL method (more reliable on mobile)\n3. Check internet connection on both devices\n4. Try refreshing the page'
+        } else {
+          errorMsg = 'Connection timeout after 5 minutes. Please try:\n\n1. Scan the QR code with your Nostr app (nsec.app, Damus, etc.)\n2. Make sure to approve the connection in your app\n3. Try the bunker:// URL method instead (often more reliable)\n4. Check that both devices have internet connection'
+        }
+      } else if (error.message.includes('rejected')) {
+        errorMsg = 'Connection rejected by your signing app. Please try again.'
+      } else if (error.message.includes('Invalid URL')) {
+        errorMsg = error.message
+      } else {
+        errorMsg = error.message || 'Failed to connect'
+      }
+      
+      setError(errorMsg)
+      
+      // Mobile-specific: Don't kick back to method selection, stay on current screen
+      if (isMobile) {
+        console.log('[Login] 📱 Mobile detected - staying on current screen after error')
+        // Don't change the current step, just show the error
+      }
     }
   }
 
@@ -497,101 +501,43 @@
       case 'choose':
         return (
           <div className="space-y-8">
-            {/* Header */}
             <div className="text-center">
               <Logo className="h-24 w-auto mx-auto mb-8" />
-              <h2 className="text-3xl font-bold text-foreground mb-2">
-                Welcome to Nostr Journal
-              </h2>
-              <p className="text-muted-foreground">
-                Your private, decentralized note-taking app
-              </p>
+              <h2 className="text-3xl font-bold text-foreground mb-2">Welcome to Nostr Journal</h2>
+              <p className="text-muted-foreground">Your private, decentralized note-taking app</p>
             </div>
-
-            {/* PRIMARY: Browser Extension */}
-            <div className="max-w-md mx-auto">
+            <div className="grid gap-4 sm:grid-cols-2 lg:grid-cols-2 max-w-2xl mx-auto">
               <button
                 onClick={() => {
                   setSelectedPath('existing')
-                  setSelectedMethod('extension')
-                  setCurrentStep('connect')
+                  goNext()
                 }}
-                className="w-full p-8 rounded-lg border-4 border-primary bg-primary/5 hover:bg-primary/10 text-left group transition-all"
+                className="p-6 rounded-lg border-2 border-border hover:border-primary text-left bg-card hover:bg-card/80 group"
               >
                 <div className="flex items-center gap-3 mb-3">
-                  <Radio className="w-8 h-8 text-primary" />
-                  <div>
-                    <h3 className="font-bold text-xl">Browser Extension</h3>
-                    <span className="text-sm text-primary font-semibold">
-                      ⭐ Recommended
-                    </span>
-                  </div>
+                  <User className="w-6 h-6 text-primary" />
+                  <h3 className="font-semibold">Use Existing Nostr Account</h3>
                 </div>
                 <p className="text-sm text-muted-foreground">
-                  Fast, secure, and works everywhere. Use Alby, nos2x, or other Nostr extensions.
+                  Connect with browser extension, remote signer, or import your key
+                </p>
+              </button>
+              <button
+                onClick={() => {
+                  setSelectedPath('new')
+                  goNext()
+                }}
+                className="p-6 rounded-lg border-2 border-border hover:border-primary text-left bg-card hover:bg-card/80 group"
+              >
+                <div className="flex items-center gap-3 mb-3">
+                  <Plus className="w-6 h-6 text-primary" />
+                  <h3 className="font-semibold">Create New Nostr Account</h3>
+                </div>
+                <p className="text-sm text-muted-foreground">
+                  Generate a new cryptographic key pair for secure note-taking
                 </p>
               </button>
             </div>
-
-            {/* ALTERNATIVE METHODS */}
-            <div className="max-w-2xl mx-auto">
-              <p className="text-center text-sm text-muted-foreground mb-4">
-                Alternative Sign-in Methods
-              </p>
-              <div className="grid gap-4 sm:grid-cols-2">
-                {/* Remote Signer */}
-              <button
-                onClick={() => {
-                    setSelectedPath('existing')
-                    setSelectedMethod('remote')
-                    setCurrentStep('connect')
-                }}
-                  className="p-6 rounded-lg border-2 border-border hover:border-primary text-left bg-card hover:bg-card/80"
-              >
-                <div className="flex items-center gap-3 mb-3">
-                    <Smartphone className="w-6 h-6 text-primary" />
-                    <h3 className="font-semibold">Remote Signer</h3>
-                </div>
-                <p className="text-sm text-muted-foreground">
-                    For mobile users. Connect with nsec.app or Amber.
-                </p>
-              </button>
-
-                {/* Import Key */}
-                <button
-                  onClick={() => {
-                    setSelectedPath('existing')
-                    setSelectedMethod('nsec')
-                    setCurrentStep('connect')
-                  }}
-                  className="p-6 rounded-lg border-2 border-border hover:border-primary text-left bg-card hover:bg-card/80"
-                >
-                  <div className="flex items-center gap-3 mb-3">
-                    <Key className="w-6 h-6 text-primary" />
-                    <h3 className="font-semibold">Import Private Key</h3>
-            </div>
-                  <p className="text-sm text-muted-foreground">
-                    For advanced users. Paste your nsec directly.
-                  </p>
-                </button>
-              </div>
-            </div>
-
-            {/* Create New Account - Less Prominent */}
-            <div className="text-center">
-              <button
-                onClick={() => {
-                  setSelectedPath('new')
-                  setCurrentStep('method')
-                }}
-                className="text-primary hover:underline text-sm"
-              >
-                <Plus className="w-4 h-4 inline mr-1" />
-                Create New Nostr Account
-              </button>
-            </div>
-
-            {/* What is Nostr */}
             <div className="text-center">
               <button
                 onClick={() => setShowInfo(true)}
@@ -699,19 +645,6 @@
         }
 
       case 'connect':
-        // For remote signer, automatically show the RemoteSignerLogin component
-        if (selectedMethod === 'remote') {
-          return (
-            <RemoteSignerLogin
-              onSuccess={handleRemoteSignerSuccess}
-              onCancel={() => {
-                setCurrentStep('choose')
-                setSelectedMethod(null)
-              }}
-            />
-          )
-        }
-
         if (selectedPath === 'new' && generatedKeys) {
           return (
             <div className="space-y-8">
@@ -831,6 +764,239 @@
                   </div>
                 )}
 
+                {selectedMethod === 'remote' && (
+                  <div className="space-y-4">
+                    {/* Connection Mode Selection - Hidden on mobile, auto-show QR */}
+                    {!isMobile && (
+                      <div className="flex gap-2 mb-4">
+                        <Button
+                          variant={remoteSignerMode === 'client' ? 'default' : 'outline'}
+                          onClick={() => setRemoteSignerMode('client')}
+                          className="flex-1"
+                        >
+                          Generate QR Code
+                        </Button>
+                        <Button
+                          variant={remoteSignerMode === 'signer' ? 'default' : 'outline'}
+                          onClick={() => setRemoteSignerMode('signer')}
+                          className="flex-1"
+                        >
+                          Paste Bunker URL
+                        </Button>
+                      </div>
+                    )}
+                    
+                    {/* Mobile-specific: Show bunker option as a button */}
+                    {isMobile && remoteSignerMode === 'client' && (
+                      <div className="mb-4">
+                        <Button
+                          variant="outline"
+                          onClick={() => setRemoteSignerMode('signer')}
+                          className="w-full"
+                        >
+                          Or paste bunker:// URL instead
+                        </Button>
+                      </div>
+                    )}
+
+                    {remoteSignerMode === 'client' ? (
+                      /* Client-initiated flow: Generate nostrconnect:// URI */
+                      <div className="space-y-4">
+                        <div className="text-center">
+                          <p className="text-sm text-muted-foreground mb-4">
+                            Scan with nsec.app, Alby, or Amethyst to connect
+                          </p>
+                        </div>
+                        {connectUri ? (
+                          <div className="flex flex-col items-center space-y-4">
+                            <div className="w-64 h-64 bg-white rounded-xl flex items-center justify-center p-6 shadow-lg">
+                        <QRCodeSVG 
+                                value={connectUri} 
+                                size={240} 
+                                level="L"
+                          includeMargin={true}
+                        />
+                      </div>
+                            <div className="text-center">
+                              <p className="text-sm text-muted-foreground">
+                                Scan with your signing app or copy the connection string below
+                              </p>
+                    </div>
+                            
+                          </div>
+                        ) : (
+                          <div className="flex justify-center">
+                            <div className="text-center space-y-4">
+                              <p className="text-sm text-muted-foreground mb-4">
+                                Click below to generate QR code for connection
+                              </p>
+                              <Button
+                                onClick={handleBunkerConnect}
+                                disabled={connectionState === 'connecting'}
+                                className="bg-purple-600 hover:bg-purple-700 text-white"
+                              >
+                                {connectionState === 'connecting' ? (
+                                  <>
+                                    <Loader2 className="h-4 w-4 animate-spin mr-2" />
+                                    Generating...
+                                  </>
+                                ) : (
+                                  'Generate QR Code'
+                                )}
+                              </Button>
+                            </div>
+                          </div>
+                        )}
+                        
+                        {connectUri && (
+                    <div className="space-y-2">
+                      <label className="text-sm text-muted-foreground">
+                              Or copy connection string:
+                            </label>
+                            <div className="flex gap-2">
+                              <input
+                                type="text"
+                                value={connectUri}
+                                readOnly
+                                className="flex-1 px-3 py-2 border rounded-md bg-background text-foreground text-xs font-mono"
+                              />
+                              <Button
+                                onClick={() => {
+                                  navigator.clipboard.writeText(connectUri)
+                                  // Show feedback
+                                  const button = document.querySelector('[data-copy-button]') as HTMLButtonElement
+                                  if (button) {
+                                    const originalText = button.innerHTML
+                                    button.innerHTML = '<Check className="h-4 w-4" />'
+                                    setTimeout(() => {
+                                      button.innerHTML = originalText
+                                    }, 2000)
+                                  }
+                                }}
+                                variant="outline"
+                                size="sm"
+                                data-copy-button
+                              >
+                                <Copy className="h-4 w-4" />
+                              </Button>
+                            </div>
+                            <div className="bg-blue-50 dark:bg-blue-900/20 rounded-lg p-3">
+                              <p className="text-xs text-blue-700 dark:text-blue-300">
+                                <strong>Instructions:</strong>
+                              </p>
+                              <ol className="text-xs text-blue-700 dark:text-blue-300 space-y-1 list-decimal list-inside mt-1">
+                                <li>Scan QR code or copy connection string</li>
+                                <li>Open your signing app (nsec.app, Alby, etc.)</li>
+                                <li>Paste the connection string if scanning fails</li>
+                                <li>Return to this app and approve the connection</li>
+                              </ol>
+                            </div>
+                            
+                          </div>
+                        )}
+                      </div>
+                    ) : (
+                      /* Signer-initiated flow: User pastes bunker:// URL */
+                      <div className="space-y-4">
+                        <div className="text-center">
+                          <p className="text-sm text-muted-foreground mb-4">
+                            Paste the bunker:// URL from your signing app
+                          </p>
+                    </div>
+                    <div className="space-y-2">
+                      <label className="text-sm text-muted-foreground">
+                            Bunker URL:
+                      </label>
+                      <div className="flex gap-2">
+                        <input
+                          type="text"
+                          value={bunkerUrl}
+                          onChange={(e) => setBunkerUrl(e.target.value)}
+                              placeholder="bunker://...?relay=...&secret=..."
+                              className="flex-1 px-3 py-2 border rounded-md bg-background text-foreground font-mono text-sm"
+                        />
+                        <Button
+                          onClick={handleBunkerConnect}
+                          disabled={!bunkerUrl || connectionState === 'connecting'}
+                              className="bg-purple-600 hover:bg-purple-700 text-white"
+                        >
+                          {connectionState === 'connecting' ? (
+                            <Loader2 className="h-4 w-4 animate-spin" />
+                          ) : (
+                            'Connect'
+                          )}
+                        </Button>
+                      </div>
+                    </div>
+                        <div className="bg-muted/50 rounded-lg p-3">
+                          <p className="text-xs text-muted-foreground mb-2">
+                            <strong>How to get your bunker URL:</strong>
+                          </p>
+                          <ol className="text-xs text-muted-foreground space-y-1 list-decimal list-inside">
+                            <li>Open nsec.app on your device</li>
+                            <li>Go to "Connections" or "Apps"</li>
+                            <li>Create new connection</li>
+                            <li>Copy the bunker:// URL</li>
+                            <li>Paste it above and click Connect</li>
+                            <li>Return to nsec.app to approve the connection</li>
+                          </ol>
+                          <div className="mt-2 p-2 bg-blue-50 dark:bg-blue-900/20 rounded">
+                            <p className="text-xs text-blue-700 dark:text-blue-300">
+                              <strong>💡 Tip:</strong> The bunker:// method is often more reliable than QR codes for initial connections.
+                            </p>
+                          </div>
+                        </div>
+                        
+                      </div>
+                    )}
+
+                    {/* Connection Status */}
+                    {connectionState === 'connecting' && (
+                      <div key={`connecting-${uiKey}`} className="flex items-center justify-center space-x-2 text-muted-foreground">
+                        <Loader2 className="h-4 w-4 animate-spin" />
+                        <span className="text-sm">Connecting...</span>
+                      </div>
+                    )}
+                    {connectionState === 'idle' && (
+                      <div key={`idle-${uiKey}`} className="flex items-center justify-center space-x-2 text-muted-foreground">
+                        <span className="text-sm">Ready to connect</span>
+                      </div>
+                    )}
+                    {connectionState === 'success' && (
+                      <div className="flex items-center justify-center space-x-2 text-green-600">
+                        <CheckCircle className="h-4 w-4" />
+                        <span className="text-sm">Connected successfully!</span>
+                      </div>
+                    )}
+                    {connectionState === 'error' && (
+                      <div className="space-y-3">
+                      <div className="flex items-center justify-center space-x-2 text-red-600">
+                        <AlertTriangle className="h-4 w-4" />
+                        <span className="text-sm">{error}</span>
+                        </div>
+                        <div className="flex gap-2">
+                          <Button
+                            onClick={() => {
+                              setConnectionState('idle')
+                              setError('')
+                              if (remoteSignerMode === 'client') {
+                                setConnectUri('')
+                              } else {
+                                setBunkerUrl('')
+                              }
+                            }}
+                            variant="outline"
+                            size="sm"
+                            className="flex-1"
+                          >
+                            Try Again
+                          </Button>
+                        </div>
+                      </div>
+                    )}
+                  </div>
+                )}
+
                 {selectedMethod === 'nsec' && (
                   <div className="space-y-4">
                     <p className="text-sm text-muted-foreground text-center">
@@ -891,7 +1057,7 @@
           setCurrentStep('method')
           return null
         }
-
+        
         return (
           <div className="space-y-8">
             <div className="text-center">
@@ -928,7 +1094,6 @@
           </div>
         </div>
         
-        
         <div className="flex justify-center mt-8">
           <Button
             onClick={goBack}
